// Copyright Contributors to the L3AF Project.
// SPDX-License-Identifier: Apache-2.0
//
//go:build !configs
// +build !configs

package apis

import (
	"context"
	"crypto/tls"
	"crypto/x509"
	"io/ioutil"
	"net"
	"net/http"
	"os"
	"os/signal"
	"path"
	"strings"
	"time"

	httpSwagger "github.com/swaggo/http-swagger"

	"github.com/l3af-project/l3afd/config"
	"github.com/l3af-project/l3afd/kf"
	"github.com/l3af-project/l3afd/routes"
	"github.com/l3af-project/l3afd/signals"

	_ "github.com/l3af-project/l3afd/docs"

	"github.com/rs/zerolog/log"
)

type Server struct {
	KFRTConfigs *kf.NFConfigs
	HostName    string
	l3afdServer *http.Server
}

// @title L3AFD APIs
// @version 1.0
// @description Configuration APIs to deploy and get the details of the eBPF Programs on the node
// @host
// @BasePath /
func StartConfigWatcher(ctx context.Context, hostname, daemonName string, conf *config.Config, kfrtconfg *kf.NFConfigs) error {
	log.Info().Msgf("%s config server setup started on host %s", daemonName, hostname)

	s := &Server{
		KFRTConfigs: kfrtconfg,
		HostName:    hostname,
		l3afdServer: &http.Server{
			Addr: conf.L3afConfigsRestAPIAddr,
		},
	}

	term := make(chan os.Signal, 1)
	signal.Notify(term, signals.ShutdownSignals...)
	go func() {
		<-term
		s.GracefulStop(conf.ShutdownTimeout)
		ctx.Done()
		log.Info().Msg("L3afd gracefulStop completed")
	}()

	go func() {
		r := routes.NewRouter(apiRoutes(ctx, kfrtconfg))
<<<<<<< HEAD
		if conf.SwaggerApiEnabled {
			r.Mount("/swagger", httpSwagger.WrapHandler)
		}
		if err := http.ListenAndServe(conf.L3afConfigsRestAPIAddr, r); err != nil {
			log.Error().Err(err).Msgf("failed to http serve")
=======
		s.l3afdServer.Handler = r

		// As per design discussion when mTLS flag is not set and not listening on loopback or localhost
		if !conf.MTLSEnabled && !isLoopback(conf.L3afConfigsRestAPIAddr) {
			conf.MTLSEnabled = true
		}

		if conf.MTLSEnabled {
			log.Info().Msgf("l3afd server listening with mTLS - %s ", conf.L3afConfigsRestAPIAddr)
			// Create a CA certificate pool and add client ca's to it
			caCert, err := ioutil.ReadFile(path.Join(conf.MTLSCertDir, conf.MTLSCACertFilename))
			if err != nil {
				log.Fatal().Err(err).Msgf("client CA %s file not found", conf.MTLSCACertFilename)
			}
			caCertPool := x509.NewCertPool()
			caCertPool.AppendCertsFromPEM(caCert)

			// Create the TLS Config with the CA pool and enable Client certificate validation
			s.l3afdServer.TLSConfig = &tls.Config{
				ClientCAs:  caCertPool,
				ClientAuth: tls.RequireAndVerifyClientCert,
				MinVersion: conf.MTLSMinVersion,
			}

			if err := s.l3afdServer.ListenAndServeTLS(path.Join(conf.MTLSCertDir, conf.MTLSServerCertFilename), path.Join(conf.MTLSCertDir, conf.MTLSServerKeyFilename)); err != nil {
				log.Fatal().Err(err).Msgf("failed to start L3AFD server with mTLS enabled")
			}
		} else {
			log.Info().Msgf("l3afd server listening - %s ", conf.L3afConfigsRestAPIAddr)

			if err := s.l3afdServer.ListenAndServe(); err != nil {
				log.Fatal().Err(err).Msgf("failed to start L3AFD server")
			}
>>>>>>> a8b7a8b6
		}
	}()

	return nil
}

func (s *Server) GracefulStop(shutdownTimeout time.Duration) error {
	log.Info().Msg("L3afd graceful stop initiated")

	exitCode := 0
	if len(s.KFRTConfigs.IngressXDPBpfs) > 0 || len(s.KFRTConfigs.IngressTCBpfs) > 0 || len(s.KFRTConfigs.EgressTCBpfs) > 0 {
		ctx, cancelfunc := context.WithTimeout(context.Background(), shutdownTimeout)
		defer cancelfunc()
		if err := s.KFRTConfigs.Close(ctx); err != nil {
			log.Error().Err(err).Msg("stopping all network functions failed")
			exitCode = 1
		}
	}

	os.Exit(exitCode)
	return nil
}

// isLoopback - Check for localhost or loopback address
func isLoopback(addr string) bool {

	if strings.Contains(addr, "localhost:") {
		return true
	}
	if id := strings.LastIndex(addr, ":"); id > -1 {
		addr = addr[:id]
	}
	if ipAddr := net.ParseIP(addr); ipAddr != nil {
		return ipAddr.IsLoopback()
	}
	// :port scenario
	return true
}<|MERGE_RESOLUTION|>--- conflicted
+++ resolved
@@ -64,13 +64,10 @@
 
 	go func() {
 		r := routes.NewRouter(apiRoutes(ctx, kfrtconfg))
-<<<<<<< HEAD
 		if conf.SwaggerApiEnabled {
 			r.Mount("/swagger", httpSwagger.WrapHandler)
 		}
-		if err := http.ListenAndServe(conf.L3afConfigsRestAPIAddr, r); err != nil {
-			log.Error().Err(err).Msgf("failed to http serve")
-=======
+
 		s.l3afdServer.Handler = r
 
 		// As per design discussion when mTLS flag is not set and not listening on loopback or localhost
@@ -104,7 +101,6 @@
 			if err := s.l3afdServer.ListenAndServe(); err != nil {
 				log.Fatal().Err(err).Msgf("failed to start L3AFD server")
 			}
->>>>>>> a8b7a8b6
 		}
 	}()
 
