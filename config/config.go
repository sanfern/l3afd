--- conflicted
+++ resolved
@@ -78,14 +78,13 @@
 	L3afConfigStoreFileName string
 
 	// mTLS
-<<<<<<< HEAD
-	MTLSEnabled            bool
-	MTLSMinVersion         uint16
-	MTLSCertDir            string
-	MTLSCACertFilename     string
-	MTLSServerCertFilename string
-	MTLSServerKeyFilename  string
-	CertExpiryWarningDays  int
+	MTLSEnabled               bool
+	MTLSMinVersion            uint16
+	MTLSCertDir               string
+	MTLSCACertFilename        string
+	MTLSServerCertFilename    string
+	MTLSServerKeyFilename     string
+	MTLSCertExpiryWarningDays int
 
 	// secrets
 	SecretsKey  string
@@ -94,15 +93,6 @@
 	// vault
 	VaultURL   string
 	VaultToken string
-=======
-	MTLSEnabled               bool
-	MTLSMinVersion            uint16
-	MTLSCertDir               string
-	MTLSCACertFilename        string
-	MTLSServerCertFilename    string
-	MTLSServerKeyFilename     string
-	MTLSCertExpiryWarningDays int
->>>>>>> 4fc7883b
 }
 
 // ReadConfig - Initializes configuration from file
@@ -163,15 +153,11 @@
 		MTLSCACertFilename:              LoadOptionalConfigString(confReader, "mtls", "cacert-filename", "ca.pem"),
 		MTLSServerCertFilename:          LoadOptionalConfigString(confReader, "mtls", "server-cert-filename", "server.crt"),
 		MTLSServerKeyFilename:           LoadOptionalConfigString(confReader, "mtls", "server-key-filename", "server.key"),
-<<<<<<< HEAD
-		CertExpiryWarningDays:           LoadOptionalConfigInt(confReader, "mtls", "cert-expiry-warning-days", 30),
+		MTLSCertExpiryWarningDays:       LoadOptionalConfigInt(confReader, "mtls", "cert-expiry-warning-days", 30),
 		SecretsKey:                      LoadOptionalConfigString(confReader, "secrets", "key", "L3AFD_AUTH_KEY"),
 		SecretsType:                     LoadOptionalConfigString(confReader, "secrets", "Type", "ENV"),
 		VaultURL:                        LoadOptionalConfigString(confReader, "vault", "url", "127.0.0.1:8200"),
 		VaultToken:                      LoadOptionalConfigString(confReader, "vault", "token", ""),
-=======
-		MTLSCertExpiryWarningDays:       LoadOptionalConfigInt(confReader, "mtls", "cert-expiry-warning-days", 30),
->>>>>>> 4fc7883b
 	}, nil
 }
 
